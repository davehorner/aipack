--- conflicted
+++ resolved
@@ -11,14 +11,12 @@
 //! * `path::is_dir(path: string) -> bool`
 //! * `path::parent(path: string) -> string | nil`
 //! * `path::join(path: string) -> string | nil`
+//! * `path::join(path: string) -> string | nil`
 
 use crate::run::{PathResolver, RuntimeContext};
 use crate::Result;
-<<<<<<< HEAD
-=======
 use mlua::{Lua, Table, Value};
 use std::path::Path;
->>>>>>> 4266f23c
 use std::path::PathBuf;
 
 pub fn init_module(lua: &Lua, runtime_context: &RuntimeContext) -> Result<Table> {
@@ -40,23 +38,6 @@
 	// let path_join_fn = lua.create_function(move |_lua, paths: Vec<String>| path_join(&ctx, paths))?;
 	let path_join_fn = lua.create_function(path_join)?;
 
-<<<<<<< HEAD
-    // -- join
-    let ctx = runtime_context.clone();
-
-    // let path_join_fn = lua.create_function(move |_lua, paths: Vec<String>| path_join(&ctx, paths))?;
-    let path_join_fn = lua.create_function(path_join)?;
-
-    // -- parent
-    let path_parent_fn = lua.create_function(move |_lua, path: String| path_parent(path))?;
-
-    // -- Add all functions to the module
-    table.set("exists", path_exists_fn)?;
-    table.set("is_file", path_is_file_fn)?;
-    table.set("is_dir", path_is_dir_fn)?;
-    table.set("parent", path_parent_fn)?;
-    table.set("join", path_join_fn)?;
-=======
 	// -- parent
 	let path_parent_fn = lua.create_function(move |_lua, path: String| path_parent(path))?;
 
@@ -66,7 +47,6 @@
 	table.set("is_dir", path_is_dir_fn)?;
 	table.set("parent", path_parent_fn)?;
 	table.set("join", path_join_fn)?;
->>>>>>> 4266f23c
 
 	Ok(table)
 }
@@ -164,47 +144,6 @@
 	Ok(Value::String(joined_path))
 }
 
-
-
-/// ## Lua Documentation
-/// ```lua
-/// path.join(path: string) -> string | nil
-/// ```
-///
-/// Returns the path, with path joined.
-/// (follows the Rust PathBuf::join(&self) logic)
-// fn path_join(_: &RuntimeContext, , paths: Vec<String>) -> mlua::Result<Option<String>> {
-//     let mut path_buf = Path::new(&paths.pop());
-//     path_buf.join(leaf);
-//     Ok(Some(path_buf.to_string_lossy().into_owned()))
-// }
-
-fn path_join(lua: &Lua, paths: mlua::Variadic<mlua::Value>) -> mlua::Result<mlua::Value> {
-    if paths.is_empty() {
-        return Ok(mlua::Value::Nil);
-    }
-    let mut path_buf = PathBuf::new();
-
-    if let Some(mlua::Value::Table(table)) = paths.first() {
-        for pair in table.clone().pairs::<mlua::Integer, String>() {
-            let (_, path) = pair?;
-            path_buf.push(Path::new(&path));
-        }
-    } else {
-        for arg in paths {
-            if let mlua::Value::String(lua_str) = arg {
-                if let Ok(str_value) = lua_str.to_str() {
-                    path_buf.push(Path::new(&str_value.to_owned()));
-                }
-            }
-        }
-    }
-
-    let joined_path = lua.create_string(path_buf.to_string_lossy().as_ref())?;
-    Ok(mlua::Value::String(joined_path))
-}
-
-
 // endregion: --- Lua Functions
 
 // region:    --- Tests
