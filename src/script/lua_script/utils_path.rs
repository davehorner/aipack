--- conflicted
+++ resolved
@@ -418,17 +418,10 @@
 
 		for (path, expected_parent, expected_filename) in paths {
 			let code = format!(
-<<<<<<< HEAD
-					r#"
-                        local parent, filename = utils.path.split("{path}")
-                        return {{ parent, filename }} -- Wrap values in a Lua table
-                    "#
-=======
 				r#"
                     local parent, filename = utils.path.split("{path}")
                     return {{ parent, filename }}
                 "#
->>>>>>> 0bf398e1
 			);
 			let res = eval_lua(&lua, &code)?;
 			let res_array = res.as_array().ok_or("Expected an array from Lua function")?;
@@ -531,18 +524,10 @@
 			),
 		];
 
-<<<<<<< HEAD
-		for (lua_table, expected_path) in cases {
-			let code = format!(r#"return utils.path.{}({lua_table})"#, join_fn_name);
-			let res = run_reflective_agent(&code, None).await?;
-			let result_path = res.as_str().ok_or("Should return a string")?;
-			assert_eq!(result_path, expected_path, "Path mismatch for table input: {lua_table}");
-=======
 		for (input, expected) in cases {
 			let code = format!("return utils.path.{}({})", join_fn_name, input);
 			let result: String = lua.load(&code).eval()?;
 			assert_eq!(result, expected, "Normalized failed for input: {}", input);
->>>>>>> 0bf398e1
 		}
 		Ok(())
 	}
